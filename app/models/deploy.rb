# frozen_string_literal: true
class Deploy < ActiveRecord::Base
  include Samson::BumpTouch

  has_soft_deletion default_scope: true

  include SoftDeleteWithDestroy

  belongs_to :stage, touch: true
  belongs_to :build, optional: true
  belongs_to :project
  belongs_to :job
  belongs_to :buddy, -> { unscope(where: "deleted_at") }, class_name: 'User', optional: true

  default_scope { order(id: :desc) }

  validates_presence_of :reference
  validate :validate_stage_is_unlocked, on: :create
  validate :validate_stage_uses_deploy_groups_properly, on: :create

  delegate(
    :started_by?, :cancel, :status, :user, :output, :active?, :finished?, *Job::VALID_STATUSES.map { |s| "#{s}?" },
    to: :job
  )
  delegate :production?, to: :stage

  before_validation :trim_reference

  attr_accessor :skip_deploy_group_validation

  SUMMARY_ACTION = {
    "pending"    => "is about to deploy",
    "running"    => "is deploying",
    "succeeded"  => "deployed",
    "cancelled"  => "cancelled",
    "cancelling" => "is cancelling",
    "failed"     => "failed to deploy",
    "errored"    => "encountered an error deploying"
  }.freeze

  # queue deploys on stages that cannot execute in parallel
  def job_execution_queue_name
    "stage-#{stage.id}" unless stage.run_in_parallel
  end

  # job has almost identical code, keep it in sync
  def summary(show_project: false)
    project_name = " #{project&.name}" if show_project
    deploy_details = "#{short_reference} to#{project_name} #{stage&.name}"
    if ["cancelled", "cancelling"].include?(status)
      canceller_name = job.canceller&.name || "Samson"
      "#{canceller_name} #{summary_action} #{job.user.name}'s deploy#{deploy_buddy} of #{deploy_details}"
    else
      "#{job.user.name}#{deploy_buddy} #{summary_action} #{deploy_details}"
    end
  end

  # same as summary but without mentioning the user since it will be in the UI close by
  def summary_for_timeline
    if ["cancelling", "cancelled", "errored"].include?(status)
      "#{short_reference} deploy to #{stage&.name} is #{status}"
    else
      "#{short_reference}#{' was' if job.succeeded?} #{summary_action} to #{stage&.name}"
    end
  end

  def references?(ref)
    reference == ref || (ref =~ Build::SHA1_REGEX && job&.commit == ref)
  end

  # TODO: remove this an delegate to job directly, a commit is not a reference
  def commit
    job&.commit.presence || reference
  end

  def short_reference
    if reference.match?(Build::SHA1_REGEX)
      reference[0...7]
    else
      reference
    end
  end

  def exact_reference
    reference.match?(Release::VERSION_REGEX) ? reference : commit[0...7]
  end

  def previous_deploy
    stage.deploys.prior_to(self).first
  end

  def previous_successful_deploy
    stage.deploys.successful.prior_to(self).first
  end

  def next_successful_deploy
    stage.deploys.successful.after(self).first
  end

  def changeset
    @changeset ||= changeset_to(previous_successful_deploy)
  end

  def changeset_to(other)
<<<<<<< HEAD
    Changeset.new(project, other.try(:commit), commit)
=======
    Changeset.new(project.repository_path, other&.commit, commit)
>>>>>>> c4d7f3f9
  end

  def production
    stage&.production?
  end

  def buddy
    super || NullUser.new(buddy_id) if buddy_id
  end

  # user clicked "Bypass" button to bypass deploy approval
  def bypassed_approval?
    stage.deploy_requires_approval? && buddy == user
  end

  def waiting_for_buddy?
    pending? && stage.deploy_requires_approval? && !buddy
  end

  def confirm_buddy!(buddy)
    update_attributes!(buddy: buddy, started_at: Time.now)
    start
  end

  def start_time
    started_at || created_at
  end

  def duration
    updated_at - start_time
  end

  def self.start_deploys_waiting_for_restart!
    pending.reorder(nil).reject(&:waiting_for_buddy?).each do |deploy|
      deploy.touch # HACK: refresh is immediate with update
      deploy.send :start
    end
  end

  def self.active
    includes(:job).where(jobs: {status: Job::ACTIVE_STATUSES})
  end

  def self.active_count
    Rails.cache.fetch('deploy_active_count', expires_in: 10.seconds) do
      active.count
    end
  end

  def self.pending
    joins(:job).where(jobs: {status: 'pending'})
  end

  def self.running
    joins(:job).where(jobs: {status: 'running'})
  end

  def self.successful
    joins(:job).where(jobs: {status: 'succeeded'})
  end

  def self.finished_naturally
    joins(:job).where(jobs: {status: ['succeeded', 'failed']})
  end

  def self.prior_to(deploy)
    deploy.persisted? ? where("#{table_name}.id < ?", deploy.id) : all
  end

  def self.after(deploy)
    where("#{table_name}.id > ?", deploy.id)
  end

  def self.expired
    threshold = BuddyCheck.time_limit.ago
    stale = where(buddy_id: nil).joins(:job).where(jobs: {status: 'pending'}).where("jobs.created_at < ?", threshold)
    stale.select(&:waiting_for_buddy?)
  end

  def self.for_user(user)
    joins(:job).where(jobs: {user: user})
  end

  def self.last_deploys_for_projects
    deploy_ids = group(:project_id).reorder(Arel.sql("max(deploys.id)")).pluck(Arel.sql('max(deploys.id)'))
    where(id: deploy_ids) # extra select so we get all columns from the correct deploy without group functions
  end

  def buddy_name
    user.id == buddy_id ? "bypassed" : buddy&.name
  end

  def buddy_email
    user.id == buddy_id ? "bypassed" : buddy&.email
  end

  def url
    Rails.application.routes.url_helpers.project_deploy_url(project, self)
  end

  def self.csv_header
    [
      "Deploy Number", "Project Name", "Deploy Summary", "Deploy Commit", "Deploy Status", "Deploy Updated",
      "Deploy Created", "Deployer Name", "Deployer Email", "Buddy Name", "Buddy Email", "Stage Name",
      "Production Flag", "Code deployed", "Project Deleted On", "Deploy Groups"
    ]
  end

  def csv_line
    [
      id, project.name, summary, commit, job.status, updated_at, start_time, user&.name, user&.email,
      buddy_name, buddy_email, stage.name, production, !stage.no_code_deployed, project.deleted_at,
      stage.deploy_group_names.join('|')
    ]
  end

  def as_json
    hash = super(methods: [:status, :url, :production, :commit])
    hash["summary"] = summary_for_timeline
    hash
  end

  private

  def start
    DeployService.new(user).confirm_deploy(self)
  end

  def summary_action
    SUMMARY_ACTION.fetch(status)
  end

  def validate_stage_is_unlocked
    errors.add(:stage, 'is locked') if Lock.locked_for?(stage, user)
  end

  # commands and deploy groups can change via many different paths,
  # so we validate once a user actually tries to execute the command
  def validate_stage_uses_deploy_groups_properly
    return unless DeployGroup.enabled?
    return if skip_deploy_group_validation
    return if stage.deploy_groups.any?
    return unless stage.script.include?("$DEPLOY_GROUPS")
    errors.add(
      :stage,
      "contains at least one command using the $DEPLOY_GROUPS environment variable," \
      " but there are no Deploy Groups associated with this stage."
    )
  end

  def deploy_buddy
    return unless stage.deploy_requires_approval?

    if buddy.nil? && pending?
      " (waiting for a buddy)"
    elsif buddy.nil? || job.user_id == buddy_id
      " (without a buddy)"
    else
      " (with #{buddy.name})"
    end
  end

  def trim_reference
    self.reference = reference.strip if reference.present?
  end
end<|MERGE_RESOLUTION|>--- conflicted
+++ resolved
@@ -102,11 +102,7 @@
   end
 
   def changeset_to(other)
-<<<<<<< HEAD
-    Changeset.new(project, other.try(:commit), commit)
-=======
-    Changeset.new(project.repository_path, other&.commit, commit)
->>>>>>> c4d7f3f9
+    Changeset.new(project, other&.commit, commit)
   end
 
   def production
