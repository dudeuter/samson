--- conflicted
+++ resolved
@@ -1,14 +1,8 @@
-<<<<<<< HEAD
-<h1><%= @project.name %></h1>
-
-<h2>New deploy</h2>
-=======
 <ol class="breadcrumb">
   <li><%= link_to "Home", root_path %></li>
   <li><%= link_to @project.name, project_path(@project) %></li>
   <li class="active">Deploy</li>
 </ol>
->>>>>>> 4e13671f
 
 <%= form_for [@project, @deploy], html: { class: "form-horizontal" } do |form| %>
   <fieldset>
