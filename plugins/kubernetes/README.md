--- conflicted
+++ resolved
@@ -277,7 +277,11 @@
 
 Allow users to set kritis breakglass per deploy-group or deploy by setting environment variable `KRITIS_BREAKGLASS_SUPPORTED=true`
 
-<<<<<<< HEAD
+### Setting environment variables on init containers
+
+Environment variables do not get set on init container by default, but it can be opted in with:
+`metadata.annotations.container-nameofcontainer-samson/set_env_vars: "true"`
+
 ### Istio sidecar injection via annotation
 
 [Istio](https://istio.io) comes with a Mutating Webhook Admission Controller that will inject an
@@ -289,10 +293,4 @@
 of a Deployment, DaemonSet, or StatefulSet. Assuming you have Istio configured to use the
 MutatingWebhook in the target namespace, that should trigger Istio to inject the sidecar.
 
-To enable this functionality, set the environment variable `ISTIO_INJECTION_SUPPORTED=true`.
-=======
-### Setting environment variables on init containers
-
-Environment variables do not get set on init container by default, but it can be opted in with:
-`metadata.annotations.container-nameofcontainer-samson/set_env_vars: "true"`
->>>>>>> 68124b79
+To enable this functionality, set the environment variable `ISTIO_INJECTION_SUPPORTED=true`.