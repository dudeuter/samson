--- conflicted
+++ resolved
@@ -23,16 +23,15 @@
       jenkins_api_client (~> 1.3)
 
 PATH
-<<<<<<< HEAD
   remote: plugins/kubernetes/
   specs:
     samson_kubernetes (0.0.1)
       kubeclient
-=======
+
+PATH
   remote: plugins/pipelines/
   specs:
     samson_pipelines (0.0.0)
->>>>>>> 97791dc2
 
 PATH
   remote: plugins/slack/
@@ -456,11 +455,8 @@
   samson_env!
   samson_flowdock!
   samson_jenkins!
-<<<<<<< HEAD
   samson_kubernetes!
-=======
   samson_pipelines!
->>>>>>> 97791dc2
   samson_slack!
   samson_zendesk!
   sass-rails (~> 5.0)
