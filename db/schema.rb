--- conflicted
+++ resolved
@@ -11,11 +11,7 @@
 #
 # It's strongly recommended that you check this file into your version control system.
 
-<<<<<<< HEAD
 ActiveRecord::Schema.define(version: 20140108043655) do
-=======
-ActiveRecord::Schema.define(version: 20140108011517) do
->>>>>>> 74f22446
 
   create_table "deploys", force: true do |t|
     t.integer  "stage_id",   null: false
